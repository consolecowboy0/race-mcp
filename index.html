<!DOCTYPE html>
<html lang="en">
<head>
  <meta charset="UTF-8" />
  <meta name="viewport" content="width=device-width, initial-scale=1.0" />
  <title>Reinforcement Learning Battle Cars</title>
  <style>
    :root {
      color-scheme: dark;
      --bg: #0b1021;
      --panel: #151b33;
      --accent: #67e8f9;
      --accent-2: #fda4af;
      --grid: #1f2a48;
    }

    * {
      box-sizing: border-box;
    }

    body {
      margin: 0;
      font-family: "Inter", system-ui, -apple-system, sans-serif;
      background: radial-gradient(circle at 20% 20%, #162042, var(--bg));
      color: #e8edf7;
      display: grid;
      grid-template-columns: 2fr 1fr;
      min-height: 100vh;
    }

    header {
      grid-column: 1 / span 2;
      padding: 1.5rem 2rem 0.5rem;
      display: flex;
      justify-content: space-between;
      align-items: baseline;
    }

    h1 {
      margin: 0;
      font-size: 1.8rem;
      letter-spacing: 0.02em;
    }

    .pill {
      background: rgba(255, 255, 255, 0.06);
      border: 1px solid rgba(255, 255, 255, 0.08);
      padding: 0.35rem 0.75rem;
      border-radius: 999px;
      font-size: 0.9rem;
      color: #c7d2fe;
    }

    main {
      display: grid;
      grid-template-columns: 1fr 1fr;
      grid-column: 1 / span 2;
      gap: 1.2rem;
      padding: 0 2rem 2rem;
    }

    canvas {
      width: 100%;
      height: 620px;
      background: radial-gradient(circle at 50% 50%, #0f162c, #0a0f1f 60%);
      border-radius: 14px;
      border: 1px solid #1f2a48;
      box-shadow: 0 10px 50px rgba(0, 0, 0, 0.45);
    }

    .panel {
      background: var(--panel);
      border-radius: 14px;
      padding: 1rem 1.25rem;
      border: 1px solid #1f2a48;
      box-shadow: 0 10px 30px rgba(0, 0, 0, 0.3);
    }

    .panel h2 {
      margin-top: 0;
      font-size: 1.2rem;
      color: #c4d6ff;
    }

    .stats {
      display: grid;
      grid-template-columns: 1fr 1fr;
      gap: 0.75rem;
    }

    .stat-card {
      background: rgba(255, 255, 255, 0.04);
      padding: 0.75rem 0.9rem;
      border-radius: 10px;
      border: 1px solid rgba(255, 255, 255, 0.08);
    }

    .stat-card strong {
      display: block;
      color: #94a3b8;
      font-size: 0.85rem;
      margin-bottom: 0.3rem;
      text-transform: uppercase;
      letter-spacing: 0.05em;
    }

    .stat-card span {
      font-size: 1.2rem;
      color: #e5e7eb;
      font-variant-numeric: tabular-nums;
    }

    .controls {
      display: flex;
      gap: 0.5rem;
      margin-bottom: 1rem;
      flex-wrap: wrap;
    }

    button {
      padding: 0.5rem 0.9rem;
      background: #1f2a48;
      border: 1px solid #2f3a62;
      color: #e2e8f0;
      border-radius: 8px;
      cursor: pointer;
      transition: transform 0.08s ease, background 0.2s ease;
    }

    button:hover {
      background: #2b3763;
      transform: translateY(-1px);
    }

    button:active {
      transform: translateY(0);
    }

    .legend {
      display: flex;
      gap: 1rem;
      margin-bottom: 1rem;
      flex-wrap: wrap;
    }

    .legend-item {
      display: inline-flex;
      align-items: center;
      gap: 0.4rem;
      font-size: 0.95rem;
    }

    .chip {
      width: 16px;
      height: 16px;
      border-radius: 4px;
    }

    ul {
      margin: 0;
      padding-left: 1.1rem;
      color: #cbd5e1;
      line-height: 1.5;
    }

    .hype {
      margin: 1rem 0 1.2rem;
    }

    .hype-label {
      color: #cbd5e1;
      font-size: 0.95rem;
      margin-bottom: 0.4rem;
    }

    .hype-bar {
      width: 100%;
      height: 14px;
      border-radius: 8px;
      background: rgba(255, 255, 255, 0.08);
      overflow: hidden;
      border: 1px solid rgba(255, 255, 255, 0.08);
    }

    .hype-fill {
      height: 100%;
      width: 10%;
      border-radius: 8px;
      background: linear-gradient(90deg, #22d3ee, #a855f7, #f472b6);
      box-shadow: 0 0 12px rgba(244, 114, 182, 0.6);
      transition: width 0.1s ease-out, filter 0.2s ease-out;
    }

    .hype-caption {
      margin-top: 0.35rem;
      color: #94a3b8;
      font-size: 0.9rem;
    }

    .commentary ul {
      list-style: none;
      padding-left: 0;
      margin-top: 0.4rem;
      display: grid;
      gap: 0.35rem;
    }

    .commentary li {
      background: rgba(255, 255, 255, 0.04);
      border: 1px solid rgba(255, 255, 255, 0.08);
      padding: 0.5rem 0.7rem;
      border-radius: 10px;
      color: #e2e8f0;
      font-size: 0.95rem;
    }

    footer {
      grid-column: 1 / span 2;
      padding: 0 2rem 1.5rem;
      color: #9ca3af;
      font-size: 0.9rem;
    }
  </style>
</head>
<body>
  <header>
    <h1>Reinforcement Learning Battle Cars</h1>
    <div class="pill">Two Q-learners learn to duel by ramming</div>
  </header>

  <main>
    <canvas id="arena" width="900" height="700"></canvas>
    <section class="panel">
      <h2>Simulation Controls</h2>
      <div class="controls">
        <button id="toggle">Pause</button>
        <button id="reset">Reset Episode</button>
        <button id="boost">Give Red a small training boost</button>
      </div>
      <div class="legend">
        <span class="legend-item"><span class="chip" style="background:#60a5fa"></span>Blue agent</span>
        <span class="legend-item"><span class="chip" style="background:#f472b6"></span>Red agent</span>
        <span class="legend-item"><span class="chip" style="background:#facc15"></span>Impulse damage</span>
      </div>
      <div class="stats" id="stats"></div>
      <div class="hype">
        <div class="hype-label">Arena hype</div>
        <div class="hype-bar"><div class="hype-fill"></div></div>
        <div class="hype-caption">Builds on hard hits, drifts, and close shaves</div>
      </div>
      <div class="commentary">
        <h2>Commentary feed</h2>
        <ul id="event-log"></ul>
      </div>
      <h2>How the duel works</h2>
      <ul>
        <li>Both cars learn online with a lightweight <strong>double Q-learning</strong> setup backed by a replay buffer and an annealed <strong>epsilon-greedy</strong> policy.</li>
        <li>The state captures coarse distance, relative angle, and each car's speed so the agents can reason about closing speed and positioning.</li>
        <li>Actions are accelerate, brake, coast, or steer left/right. Each move applies damage from impacts or wall slaps.</li>
        <li>Rewards combine impact damage, survival bonus, penalties for idling, and <strong>dense shaping</strong> for moving toward the opponent.</li>
        <li>Episodes end when one hull reaches 0%. The surviving car gets a win bonus and the Q-tables are updated from replayed transitions every step.</li>
      </ul>
    </section>
  </main>

  <footer>
    Watch the Q-values converge as cars learn to circle, flank, and ram each other around the square arena. Training happens entirely in the browser—no back end required.
  </footer>

  <script>
    const canvas = document.getElementById("arena");
    const ctx = canvas.getContext("2d");
    const statsEl = document.getElementById("stats");
    const logEl = document.getElementById("event-log");
    const hypeFill = document.querySelector(".hype-fill");

    const WORLD = {
      w: canvas.width,
      h: canvas.height,
      margin: 40,
      wallDamage: 14,
      friction: 0.971,
      dt: 1 / 60,
      collisionRadius: 18,
    };

    const ACTIONS = ["accelerate", "brake", "left", "right", "coast", "look"];

    let hype = 0.1;
    function addLog(message) {
      const item = document.createElement("li");
      item.textContent = message;
      logEl.prepend(item);
      while (logEl.children.length > 7) {
        logEl.removeChild(logEl.lastChild);
      }
    }

    function updateHypeBar(delta = -0.004) {
      hype = clamp(hype + delta, 0, 1);
      hypeFill.style.width = `${(hype * 100).toFixed(0)}%`;
      hypeFill.style.filter = `saturate(${0.8 + hype * 0.6}) drop-shadow(0 0 ${12 * hype}px rgba(244, 114, 182, 0.6))`;
    }

    function closingVelocity(self, opponent) {
      const dx = opponent.x - self.x;
      const dy = opponent.y - self.y;
      const dist = Math.hypot(dx, dy) + 1e-5;
      const selfVx = Math.cos(self.angle) * self.v;
      const selfVy = Math.sin(self.angle) * self.v;
      const oppVx = Math.cos(opponent.angle) * opponent.v;
      const oppVy = Math.sin(opponent.angle) * opponent.v;
      // negative dot means closing; flip sign so positive = closing speed
      const relV = -(dx * (selfVx - oppVx) + dy * (selfVy - oppVy)) / dist;
      return clamp(relV, -12, 12);
    }

    function headingError(self, opponent) {
      const desired = Math.atan2(opponent.y - self.y, opponent.x - self.x);
      const diff = ((desired - self.angle + Math.PI * 3) % (Math.PI * 2)) - Math.PI;
      return Math.abs(diff);
    }

    function clamp(val, min, max) {
      return Math.max(min, Math.min(max, val));
    }

    function bucket(value, size, max) {
      return Math.min(size - 1, Math.floor((value / max) * size));
    }

    class QTable {
      constructor() {
        this.table = new Map();
      }
      _key(stateKey) {
        return stateKey.join(":");
      }
      get(stateKey) {
        const key = this._key(stateKey);
        if (!this.table.has(key)) {
          this.table.set(key, Array(ACTIONS.length).fill(0));
        }
        return this.table.get(key);
      }
    }

    const REPLAY_CAPACITY = 16000;

    class ReplayBuffer {
      constructor(capacity = REPLAY_CAPACITY) {
        this.capacity = capacity;
        this.buffer = [];
      }

      push(transition) {
        if (this.buffer.length >= this.capacity) {
          this.buffer.shift();
        }
        this.buffer.push(transition);
      }

      sample(batchSize) {
        const out = [];
        for (let i = 0; i < batchSize; i++) {
          out.push(this.buffer[Math.floor(Math.random() * this.buffer.length)]);
        }
        return out;
      }

      get size() {
        return this.buffer.length;
      }
    }

    class Car {
      constructor(options) {
        Object.assign(this, options);
        this.v = 0;
        this.health = 100;
        this.wins = 0;
        this.episodes = 0;
        this.color = options.color;
        this.q1 = new QTable();
        this.q2 = new QTable();
        this.buffer = new ReplayBuffer();
        this.lockTimer = 0;
      }

      reset(x, y, angle) {
        this.x = x;
        this.y = y;
        this.angle = angle;
        this.v = 0;
        this.health = 100;
        this.lockTimer = 0;
      }

      state(opponent) {
        const dx = opponent.x - this.x;
        const dy = opponent.y - this.y;
        const dist = Math.hypot(dx, dy);
        const relAngle = Math.atan2(dy, dx);
        const angleDiff = ((relAngle - this.angle + Math.PI * 3) % (Math.PI * 2)) - Math.PI;

        const distBin = bucket(dist, 6, Math.hypot(WORLD.w, WORLD.h));
        const angBin = bucket(angleDiff + Math.PI, 8, Math.PI * 2);
        const speedBin = bucket(Math.abs(this.v), 5, 9);
        const oppSpeedBin = bucket(Math.abs(opponent.v), 5, 9);

        const closing = closingVelocity(this, opponent);
        const closingBin = bucket(closing + 12, 6, 24);

        const wallProximity = Math.min(
          this.x - WORLD.margin,
          WORLD.w - WORLD.margin - this.x,
          this.y - WORLD.margin,
          WORLD.h - WORLD.margin - this.y
        );
        const wallBin = bucket(wallProximity, 4, WORLD.margin + 10);

        return [distBin, angBin, speedBin, oppSpeedBin, closingBin, wallBin];
      }

      qValues(stateKey) {
        const qA = this.q1.get(stateKey);
        const qB = this.q2.get(stateKey);
        return qA.map((v, i) => v + qB[i]);
      }

      chooseAction(stateKey, epsilon) {
        const qs = this.qValues(stateKey);
        let actionIdx;
        if (Math.random() < epsilon) {
          actionIdx = Math.floor(Math.random() * ACTIONS.length);
        } else {
          const max = Math.max(...qs);
          const best = [];
          qs.forEach((v, i) => v === max && best.push(i));
          actionIdx = best[Math.floor(Math.random() * best.length)];
        }
        return { action: ACTIONS[actionIdx], actionIdx };
      }

      lookAt(opponent) {
        const desired = Math.atan2(opponent.y - this.y, opponent.x - this.x);
        const diff = ((desired - this.angle + Math.PI * 3) % (Math.PI * 2)) - Math.PI;
        const maxTurn = 0.18;
        this.angle += clamp(diff, -maxTurn, maxTurn);
        const aligned = Math.abs(diff) < 0.12;
        this.lockTimer = aligned ? 60 : Math.max(this.lockTimer, 30);
      }

      applyAction(action, opponent) {
        const accel = 0.55 * (1 + (this.lockTimer > 0 ? 0.2 : 0));
        const turn = 0.09;
        if (action === "accelerate") this.v += accel;
        if (action === "brake") this.v -= accel * 1.2;
        if (action === "left") this.angle -= turn;
        if (action === "right") this.angle += turn;
        if (action === "look") this.lookAt(opponent);
        this.v = clamp(this.v, -6, 9);
      }

      move() {
        this.x += Math.cos(this.angle) * this.v;
        this.y += Math.sin(this.angle) * this.v;
        this.v *= WORLD.friction;
        if (this.lockTimer > 0) {
          this.v += 0.04;
          this.lockTimer -= 1;
        }
      }

      remember(stateKey, actionIdx, reward, nextStateKey, done) {
        this.buffer.push({ stateKey, actionIdx, reward, nextStateKey, done });
      }

      learn(batchSize, gamma, alpha) {
        if (this.buffer.size === 0) return;
        const samples = this.buffer.sample(Math.min(batchSize, this.buffer.size));
        samples.forEach(({ stateKey, actionIdx, reward, nextStateKey, done }) => {
          const updateQ1 = Math.random() < 0.5;
          const currentQ = updateQ1 ? this.q1 : this.q2;
          const targetQ = updateQ1 ? this.q2 : this.q1;

          const nextForSelection = updateQ1 ? this.q1.get(nextStateKey) : this.q2.get(nextStateKey);
          const bestNextIdx = nextForSelection.indexOf(Math.max(...nextForSelection));
          const nextForEval = targetQ.get(nextStateKey);
          const bootstrap = done ? 0 : gamma * nextForEval[bestNextIdx];

          const qValues = currentQ.get(stateKey);
          const target = reward + bootstrap;
          qValues[actionIdx] += alpha * (target - qValues[actionIdx]);
        });
      }
    }

    const blue = new Car({ name: "Blue", color: "#60a5fa" });
    const red = new Car({ name: "Red", color: "#f472b6" });

    function resetEpisode() {
      blue.reset(WORLD.margin + 80, WORLD.margin + 80, 0);
      red.reset(WORLD.w - WORLD.margin - 80, WORLD.h - WORLD.margin - 80, Math.PI);
      blue.episodes += 1;
      red.episodes += 1;
    }

    resetEpisode();

    let running = true;
    let epsilon = 0.18;
    const epsilonFloor = 0.02;
    const decay = 0.9985;
    const alpha = 0.26;
    const gamma = 0.965;
    const batchSize = 16;
    const updatesPerStep = 2;
<<<<<<< HEAD
    let lullFrames = 0;
    let boostCountdown = 0;
=======
>>>>>>> 01843b30

    function handleCollisions() {
      let damageBlue = 0;
      let damageRed = 0;
      let wallHitBlue = false;
      let wallHitRed = false;
      let impactEvent = null;

      // Wall collision
      [blue, red].forEach((car) => {
        const minX = WORLD.margin;
        const maxX = WORLD.w - WORLD.margin;
        const minY = WORLD.margin;
        const maxY = WORLD.h - WORLD.margin;
        if (car.x < minX || car.x > maxX || car.y < minY || car.y > maxY) {
          car.v *= -0.3;
          car.health -= WORLD.wallDamage * Math.abs(car.v) * WORLD.dt * 3;
          car.x = clamp(car.x, minX, maxX);
          car.y = clamp(car.y, minY, maxY);
          if (car === blue) {
            damageBlue += WORLD.wallDamage;
            wallHitBlue = true;
          } else {
            damageRed += WORLD.wallDamage;
            wallHitRed = true;
          }
        }
      });

      // Car-to-car collision
      const dx = blue.x - red.x;
      const dy = blue.y - red.y;
      const dist = Math.hypot(dx, dy);
      if (dist < WORLD.collisionRadius * 2) {
        const normalX = dx / (dist || 1);
        const normalY = dy / (dist || 1);
        const relVel = blue.v - red.v;
        const impulse = relVel * 0.6;
        blue.v -= impulse * normalX;
        red.v += impulse * normalX;

        const impact = Math.abs(relVel) * 12;
        blue.health -= impact * 0.6;
        red.health -= impact * 0.6;

        impactEvent = {
          x: (blue.x + red.x) / 2,
          y: (blue.y + red.y) / 2,
          impact,
        };
        if (impact > 6) {
          pulses.push({ x: impactEvent.x, y: impactEvent.y, r: 10, a: 0.8 });
          spawnSparks(impactEvent.x, impactEvent.y, impact);
        }

        // attacker bonus goes to faster car
        if (blue.v > red.v) {
          red.health -= impact * 0.4;
          damageRed += impact;
        } else {
          blue.health -= impact * 0.4;
          damageBlue += impact;
        }
      }
      return { damageBlue, damageRed, wallHitBlue, wallHitRed, impactEvent };
    }

    function computeReward({
      damageBlue,
      damageRed,
      prevDist,
      nextDist,
      blueSpeed,
      redSpeed,
      closingBlue,
      closingRed,
<<<<<<< HEAD
      headingBlue,
      headingRed,
      lockBlue,
      lockRed,
=======
>>>>>>> 01843b30
    }) {
      const distanceGain = clamp(prevDist - nextDist, -40, 40);
      const proximityShaping = distanceGain * 0.11;
      const closingBonusBlue = clamp(closingBlue, -10, 10) * 0.05;
      const closingBonusRed = clamp(closingRed, -10, 10) * 0.05;
      const survivalBonus = 0.02;
      const driftPenaltyBlue = nextDist > prevDist ? -0.02 : 0;
      const driftPenaltyRed = prevDist < nextDist ? -0.02 : 0;
      const stallPenaltyBlue = Math.abs(blueSpeed) < 0.35 ? -0.12 : 0;
      const stallPenaltyRed = Math.abs(redSpeed) < 0.35 ? -0.12 : 0;
<<<<<<< HEAD
      const aimBonusBlue = clamp((Math.PI - headingBlue) / Math.PI, 0, 1) * 0.12;
      const aimBonusRed = clamp((Math.PI - headingRed) / Math.PI, 0, 1) * 0.12;
      const lockLiftBlue = lockBlue > 0 ? 0.05 : 0;
      const lockLiftRed = lockRed > 0 ? 0.05 : 0;
=======
>>>>>>> 01843b30

      return {
        rewardBlue:
          damageRed * 0.6 -
          damageBlue * 0.7 +
          proximityShaping +
          closingBonusBlue +
          survivalBonus +
          stallPenaltyBlue +
<<<<<<< HEAD
          driftPenaltyBlue +
          aimBonusBlue +
          lockLiftBlue,
=======
          driftPenaltyBlue,
>>>>>>> 01843b30
        rewardRed:
          damageBlue * 0.6 -
          damageRed * 0.7 -
          proximityShaping +
          closingBonusRed +
          survivalBonus +
          stallPenaltyRed +
<<<<<<< HEAD
          driftPenaltyRed +
          aimBonusRed +
          lockLiftRed,
      };
    }

    function applyLullBoost() {
      const impulse = 3.2;
      [
        [blue, red],
        [red, blue],
      ].forEach(([car, opponent]) => {
        const desired = Math.atan2(opponent.y - car.y, opponent.x - car.x);
        const diff = ((desired - car.angle + Math.PI * 3) % (Math.PI * 2)) - Math.PI;
        car.angle += clamp(diff, -0.25, 0.25);
        car.v = Math.max(car.v, 0) + impulse;
        car.lockTimer = Math.max(car.lockTimer, 45);
      });
    }

=======
          driftPenaltyRed,
      };
    }

>>>>>>> 01843b30
    function step(trainingOnly = false, epsilonOverride = null) {
      if (!trainingOnly && !running) return;
      if (epsilonOverride === null) {
        epsilon = Math.max(epsilonFloor, epsilon * decay);
      }

      const prevDist = Math.hypot(blue.x - red.x, blue.y - red.y);
      const blueState = blue.state(red);
      const redState = red.state(blue);

      const explore = epsilonOverride ?? epsilon;
      const { action: blueAction, actionIdx: blueIdx } = blue.chooseAction(blueState, explore);
      const { action: redAction, actionIdx: redIdx } = red.chooseAction(redState, explore);
<<<<<<< HEAD
      blue.applyAction(blueAction, red);
      red.applyAction(redAction, blue);
=======
      blue.applyAction(blueAction);
      red.applyAction(redAction);
>>>>>>> 01843b30

      blue.move();
      red.move();

      const { damageBlue, damageRed, wallHitBlue, wallHitRed, impactEvent } = handleCollisions();
      const nextBlue = blue.state(red);
      const nextRed = red.state(blue);
      const nextDist = Math.hypot(blue.x - red.x, blue.y - red.y);
      const headingBlue = headingError(blue, red);
      const headingRed = headingError(red, blue);

      let { rewardBlue, rewardRed } = computeReward({
        damageBlue,
        damageRed,
        prevDist,
        nextDist,
        blueSpeed: blue.v,
        redSpeed: red.v,
        closingBlue: closingVelocity(blue, red),
        closingRed: closingVelocity(red, blue),
<<<<<<< HEAD
        headingBlue,
        headingRed,
        lockBlue: blue.lockTimer,
        lockRed: red.lockTimer,
      });

      const noImpact = damageBlue + damageRed < 0.5 && !wallHitBlue && !wallHitRed;
      const spreading = nextDist > 160 && nextDist > prevDist;
      const sluggish = Math.abs(blue.v) + Math.abs(red.v) < 2.5;

      if (boostCountdown > 0) {
        boostCountdown -= 1;
        if (boostCountdown === 0) applyLullBoost();
      }

      if (noImpact && spreading && sluggish && boostCountdown === 0) {
        lullFrames += 1;
      } else if (!noImpact) {
        lullFrames = 0;
      }

      if (lullFrames > 240) {
        boostCountdown = 60;
        lullFrames = 0;
=======
      });

      if (!trainingOnly) {
        // narrative overlays
        if (impactEvent && impactEvent.impact > 8) {
          addLog(
            impactEvent.impact > 14
              ? "Massive slam! Both cars reel from the hit."
              : "Solid ram lands – chassis shaking!"
          );
          updateHypeBar(impactEvent.impact / 300);
        } else if (!impactEvent && prevDist < 120 && nextDist > prevDist && Math.random() < 0.25) {
          addLog("Near miss – they drift past with inches to spare.");
          updateHypeBar(0.015);
        }
        if (wallHitBlue || wallHitRed) {
          addLog(`${wallHitBlue ? "Blue" : "Red"} scrapes the wall!`);
          updateHypeBar(0.01);
        }

        updateHypeBar();
>>>>>>> 01843b30
      }

      let done = false;
      if (blue.health <= 0 || red.health <= 0) {
        done = true;
        if (blue.health <= 0 && red.health <= 0) {
          // double knockout, neutral ending
        } else if (blue.health <= 0) {
          rewardRed += 12;
          red.wins += 1;
        } else if (red.health <= 0) {
          rewardBlue += 12;
          blue.wins += 1;
        }
      }

      blue.remember(blueState, blueIdx, rewardBlue, nextBlue, done);
      red.remember(redState, redIdx, rewardRed, nextRed, done);
      for (let i = 0; i < updatesPerStep; i++) {
        blue.learn(batchSize, gamma, alpha);
        red.learn(batchSize, gamma, alpha);
      }

      if (done) {
        resetEpisode();
      }
    }

    function drawArena() {
      ctx.clearRect(0, 0, canvas.width, canvas.height);
      ctx.save();

      ctx.strokeStyle = "#1f2a48";
      ctx.lineWidth = 3;
      ctx.strokeRect(WORLD.margin, WORLD.margin, WORLD.w - WORLD.margin * 2, WORLD.h - WORLD.margin * 2);

      for (let i = WORLD.margin; i < WORLD.w - WORLD.margin; i += 60) {
        ctx.strokeStyle = "rgba(255,255,255,0.04)";
        ctx.beginPath();
        ctx.moveTo(i, WORLD.margin);
        ctx.lineTo(i, WORLD.h - WORLD.margin);
        ctx.stroke();
      }

      for (let j = WORLD.margin; j < WORLD.h - WORLD.margin; j += 60) {
        ctx.strokeStyle = "rgba(255,255,255,0.04)";
        ctx.beginPath();
        ctx.moveTo(WORLD.margin, j);
        ctx.lineTo(WORLD.w - WORLD.margin, j);
        ctx.stroke();
      }

      drawCar(blue);
      drawCar(red);
      drawDamagePulse();
      drawSparks();
      ctx.restore();
    }

    const pulses = [];
    const sparks = [];

    function spawnSparks(x, y, intensity) {
      const count = clamp(Math.floor(intensity / 2), 6, 22);
      for (let i = 0; i < count; i++) {
        const angle = Math.random() * Math.PI * 2;
        const speed = Math.random() * 3 + intensity * 0.05;
        sparks.push({
          x,
          y,
          vx: Math.cos(angle) * speed,
          vy: Math.sin(angle) * speed,
          life: 1,
        });
      }
    }

    function drawSparks() {
      for (let i = sparks.length - 1; i >= 0; i--) {
        const p = sparks[i];
        ctx.beginPath();
        ctx.strokeStyle = `rgba(250, 204, 21, ${p.life})`;
        ctx.lineWidth = 2;
        ctx.moveTo(p.x, p.y);
        ctx.lineTo(p.x - p.vx * 2, p.y - p.vy * 2);
        ctx.stroke();

        p.x += p.vx;
        p.y += p.vy;
        p.vx *= 0.96;
        p.vy *= 0.96;
        p.life -= 0.02;
        if (p.life <= 0) sparks.splice(i, 1);
      }
    }

    function drawDamagePulse() {
      pulses.forEach((p) => {
        ctx.beginPath();
        ctx.strokeStyle = `rgba(250, 204, 21, ${p.a})`;
        ctx.lineWidth = 4;
        ctx.arc(p.x, p.y, p.r, 0, Math.PI * 2);
        ctx.stroke();
      });
      for (let i = pulses.length - 1; i >= 0; i--) {
        pulses[i].r += 2.5;
        pulses[i].a -= 0.03;
        if (pulses[i].a <= 0) pulses.splice(i, 1);
      }
    }

    function drawCar(car) {
      ctx.save();
      ctx.translate(car.x, car.y);
      ctx.rotate(car.angle);
      ctx.fillStyle = car.color;
      ctx.strokeStyle = "rgba(255,255,255,0.4)";
      ctx.lineWidth = 2;
      ctx.beginPath();
      ctx.roundRect(-16, -10, 32, 20, 6);
      ctx.fill();
      ctx.stroke();

      ctx.fillStyle = "rgba(255,255,255,0.8)";
      ctx.fillRect(0, -6, 10, 12);

      ctx.restore();

      // health bar
      ctx.fillStyle = "rgba(255,255,255,0.15)";
      ctx.fillRect(car.x - 20, car.y - 28, 40, 6);
      ctx.fillStyle = car.color;
      ctx.fillRect(car.x - 20, car.y - 28, 40 * (car.health / 100), 6);
      if (car.health < 30) ctx.fillStyle = "#facc15";
    }

    function updateStats() {
      statsEl.innerHTML = "";
      const data = [
        { label: "Blue health", value: blue.health.toFixed(1) + "%" },
        { label: "Red health", value: red.health.toFixed(1) + "%" },
        { label: "Blue wins", value: blue.wins },
        { label: "Red wins", value: red.wins },
        { label: "Episodes", value: Math.max(blue.episodes, red.episodes) },
        { label: "Exploration", value: `ε = ${epsilon.toFixed(3)}` },
        { label: "Replay size", value: `${blue.buffer.size} / ${REPLAY_CAPACITY}` },
      ];
      data.forEach((d) => {
        const card = document.createElement("div");
        card.className = "stat-card";
        card.innerHTML = `<strong>${d.label}</strong><span>${d.value}</span>`;
        statsEl.appendChild(card);
      });
    }

    function loop() {
      step();
      drawArena();
      updateStats();
      requestAnimationFrame(loop);
    }

    function warmupReplay(iterations = 420) {
      resetEpisode();
      for (let i = 0; i < iterations; i++) {
        const annealed = 0.5 - (0.4 * i) / iterations; // start random, taper down
        step(true, Math.max(0.08, annealed));
      }
      epsilon = Math.max(0.05, epsilon * Math.pow(decay, iterations));
      resetEpisode();
    }

    warmupReplay();
    loop();

    document.getElementById("toggle").addEventListener("click", (e) => {
      running = !running;
      e.target.textContent = running ? "Pause" : "Resume";
    });

    document.getElementById("reset").addEventListener("click", () => {
      resetEpisode();
    });

    document.getElementById("boost").addEventListener("click", () => {
      pulses.push({ x: red.x, y: red.y, r: 12, a: 0.6 });
      const state = red.state(blue);
      red.remember(state, 0, 5, state, false);
      red.learn(1, gamma, alpha);
    });

    // Add slight camera pulse on strong impacts
    setInterval(() => {
      const lastPulse = pulses.at(-1);
      if (lastPulse) {
        canvas.style.transform = "translateZ(0) scale(1.01)";
        setTimeout(() => (canvas.style.transform = ""), 80);
      }
    }, 120);
  </script>
</body>
</html><|MERGE_RESOLUTION|>--- conflicted
+++ resolved
@@ -516,11 +516,6 @@
     const gamma = 0.965;
     const batchSize = 16;
     const updatesPerStep = 2;
-<<<<<<< HEAD
-    let lullFrames = 0;
-    let boostCountdown = 0;
-=======
->>>>>>> 01843b30
 
     function handleCollisions() {
       let damageBlue = 0;
@@ -597,13 +592,6 @@
       redSpeed,
       closingBlue,
       closingRed,
-<<<<<<< HEAD
-      headingBlue,
-      headingRed,
-      lockBlue,
-      lockRed,
-=======
->>>>>>> 01843b30
     }) {
       const distanceGain = clamp(prevDist - nextDist, -40, 40);
       const proximityShaping = distanceGain * 0.11;
@@ -614,13 +602,6 @@
       const driftPenaltyRed = prevDist < nextDist ? -0.02 : 0;
       const stallPenaltyBlue = Math.abs(blueSpeed) < 0.35 ? -0.12 : 0;
       const stallPenaltyRed = Math.abs(redSpeed) < 0.35 ? -0.12 : 0;
-<<<<<<< HEAD
-      const aimBonusBlue = clamp((Math.PI - headingBlue) / Math.PI, 0, 1) * 0.12;
-      const aimBonusRed = clamp((Math.PI - headingRed) / Math.PI, 0, 1) * 0.12;
-      const lockLiftBlue = lockBlue > 0 ? 0.05 : 0;
-      const lockLiftRed = lockRed > 0 ? 0.05 : 0;
-=======
->>>>>>> 01843b30
 
       return {
         rewardBlue:
@@ -630,13 +611,7 @@
           closingBonusBlue +
           survivalBonus +
           stallPenaltyBlue +
-<<<<<<< HEAD
-          driftPenaltyBlue +
-          aimBonusBlue +
-          lockLiftBlue,
-=======
           driftPenaltyBlue,
->>>>>>> 01843b30
         rewardRed:
           damageBlue * 0.6 -
           damageRed * 0.7 -
@@ -644,33 +619,10 @@
           closingBonusRed +
           survivalBonus +
           stallPenaltyRed +
-<<<<<<< HEAD
-          driftPenaltyRed +
-          aimBonusRed +
-          lockLiftRed,
-      };
-    }
-
-    function applyLullBoost() {
-      const impulse = 3.2;
-      [
-        [blue, red],
-        [red, blue],
-      ].forEach(([car, opponent]) => {
-        const desired = Math.atan2(opponent.y - car.y, opponent.x - car.x);
-        const diff = ((desired - car.angle + Math.PI * 3) % (Math.PI * 2)) - Math.PI;
-        car.angle += clamp(diff, -0.25, 0.25);
-        car.v = Math.max(car.v, 0) + impulse;
-        car.lockTimer = Math.max(car.lockTimer, 45);
-      });
-    }
-
-=======
           driftPenaltyRed,
       };
     }
 
->>>>>>> 01843b30
     function step(trainingOnly = false, epsilonOverride = null) {
       if (!trainingOnly && !running) return;
       if (epsilonOverride === null) {
@@ -684,13 +636,8 @@
       const explore = epsilonOverride ?? epsilon;
       const { action: blueAction, actionIdx: blueIdx } = blue.chooseAction(blueState, explore);
       const { action: redAction, actionIdx: redIdx } = red.chooseAction(redState, explore);
-<<<<<<< HEAD
-      blue.applyAction(blueAction, red);
-      red.applyAction(redAction, blue);
-=======
       blue.applyAction(blueAction);
       red.applyAction(redAction);
->>>>>>> 01843b30
 
       blue.move();
       red.move();
@@ -711,32 +658,6 @@
         redSpeed: red.v,
         closingBlue: closingVelocity(blue, red),
         closingRed: closingVelocity(red, blue),
-<<<<<<< HEAD
-        headingBlue,
-        headingRed,
-        lockBlue: blue.lockTimer,
-        lockRed: red.lockTimer,
-      });
-
-      const noImpact = damageBlue + damageRed < 0.5 && !wallHitBlue && !wallHitRed;
-      const spreading = nextDist > 160 && nextDist > prevDist;
-      const sluggish = Math.abs(blue.v) + Math.abs(red.v) < 2.5;
-
-      if (boostCountdown > 0) {
-        boostCountdown -= 1;
-        if (boostCountdown === 0) applyLullBoost();
-      }
-
-      if (noImpact && spreading && sluggish && boostCountdown === 0) {
-        lullFrames += 1;
-      } else if (!noImpact) {
-        lullFrames = 0;
-      }
-
-      if (lullFrames > 240) {
-        boostCountdown = 60;
-        lullFrames = 0;
-=======
       });
 
       if (!trainingOnly) {
@@ -758,7 +679,6 @@
         }
 
         updateHypeBar();
->>>>>>> 01843b30
       }
 
       let done = false;
